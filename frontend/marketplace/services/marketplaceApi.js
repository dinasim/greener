// services/marketplaceApi.js
import AsyncStorage from '@react-native-async-storage/async-storage';
import { Platform } from 'react-native';
import config from './config';
import {
  addBusinessProfileSync,
  invalidateMarketplaceCache,
} from './BusinessMarketplaceSyncBridge';
import * as FileSystem from 'expo-file-system';

// ----------------------------
const API_BASE_URL = config.API_BASE_URL || 'https://usersfunctions.azurewebsites.net/api';
const businessCache = new Map();
const cacheTimeout = 5 * 60 * 1000;

// Prefer explicit key in config; allow runtime override via AsyncStorage('maptilerKey')
async function getMaptilerKey() {
  const fromCfg =
    config.MAPTILER_KEY ||
    config.maptilerKey ||
    config.MAP_TILER_KEY ||
    config.MAPTILER_TOKEN ||
    '';
  const stored = (await AsyncStorage.getItem('maptilerKey')) || '';
  return (stored || fromCfg || '').trim();
}

// ----------------------------
export const setAuthToken = async (token) => {
  try {
    if (token) {
      await AsyncStorage.setItem('googleAuthToken', token);
    } else {
      await AsyncStorage.removeItem('googleAuthToken');
    }
    return true;
  } catch (error) {
    console.error('❌ Error saving auth token:', error);
    return false;
  }
};

// ----------------------------
async function apiRequest(endpoint, options = {}, retries = 3) {
  try {
    const token = await AsyncStorage.getItem('googleAuthToken');
    const userEmail = await AsyncStorage.getItem('userEmail');
    const userType = await AsyncStorage.getItem('userType');
    const businessId = await AsyncStorage.getItem('businessId');

    const headers = { ...(options.headers || {}) };
    const isFormData = (options.body && typeof options.body.append === 'function');
    if (!isFormData) headers['Content-Type'] = headers['Content-Type'] || 'application/json';
    if (token) headers['Authorization'] = `Bearer ${token}`;
    if (userEmail) headers['X-User-Email'] = userEmail;
    if (userType) headers['X-User-Type'] = userType;
    if (businessId) headers['X-Business-ID'] = businessId;

    const url = `${API_BASE_URL}/${endpoint.replace(/^\//, '')}`;
    console.log(`🌐 API Request: ${options.method || 'GET'} ${url}`);

    let lastError = null;
    for (let attempt = 1; attempt <= retries; attempt++) {
      try {
        const response = await fetch(url, { ...options, headers });
        if (!response.ok) {
          let errorData = { error: `Request failed with status ${response.status}` };
          try {
            const text = await response.text();
            if (text) { try { errorData = JSON.parse(text); } catch { errorData = { error: text }; } }
          } catch {}
          lastError = new Error(
            errorData?.error || errorData?.message || errorData?.ExceptionMessage || `Request failed with status ${response.status}`
          );
          lastError.status = response.status; 

          if (response.status >= 400 && response.status < 500) throw lastError; // don't retry 4xx
        } else {
          const text = await response.text();
          const data = text ? JSON.parse(text) : {};
          console.log(`✅ API Success: ${endpoint}`);
          return data;
        }
        const delay = Math.min(1000 * Math.pow(2, attempt - 1), 5000);
        await new Promise((r) => setTimeout(r, delay));
      } catch (err) {
        lastError = err;
        if (err.name === 'TypeError' || (err.message && err.message.toLowerCase().includes('network')) || attempt === retries) {
          break;
        }
        const delay = Math.min(1000 * Math.pow(2, attempt - 1), 5000);
        await new Promise((r) => setTimeout(r, delay));
      }
    }
    throw lastError || new Error(`Request failed: ${endpoint}`);
  } catch (error) {
    console.error(`❌ API request failed (${endpoint}):`, error);
    throw error;
  }
}

// ----------------------------
function sortProducts(products, sortBy) {
  switch (sortBy) {
    case 'recent': return products.sort((a, b) => new Date(b.addedAt) - new Date(a.addedAt));
    case 'priceAsc': return products.sort((a, b) => parseFloat(a.price) - parseFloat(b.price));
    case 'priceDesc': return products.sort((a, b) => parseFloat(b.price) - parseFloat(a.price));
    default: return products;
  }
}

// ----------------------------
// Business endpoints
async function getAllBusinesses() {
  const cacheKey = 'all_businesses';
  const cached = businessCache.get(cacheKey);
  if (cached && Date.now() - cached.timestamp < cacheTimeout) {
    console.log('📱 Using cached businesses data');
    return cached.data;
  }
  const response = await apiRequest('get-all-businesses');
  const businesses = response.businesses || response.data || response || [];
  businessCache.set(cacheKey, { data: businesses, timestamp: Date.now() });
  console.log(`✅ Loaded ${businesses.length} businesses`);
  return businesses;
}

export async function fetchBusinessInventory(businessId) {
  if (!businessId) throw new Error('Business ID is required');

  try {
    const unifiedCache = await AsyncStorage.getItem('unified_business_inventory');
    if (unifiedCache) {
      const cached = JSON.parse(unifiedCache);
      if (Date.now() - cached.timestamp < 180000 && cached.businessId === businessId) {
        console.log('📱 Using unified cached business inventory');
        return { success: true, inventory: cached.data };
      }
    }
  } catch {}

  const response = await apiRequest(`marketplace/business/${encodeURIComponent(businessId)}/inventory`);

  await AsyncStorage.setItem('unified_business_inventory', JSON.stringify({
    data: response.inventory || response.items || response.data || [],
    businessId,
    timestamp: Date.now(),
    source: 'marketplace',
  }));

  return {
    success: true,
    inventory: response.inventory || response.items || response.data || [],
  };
}

export async function fetchBusinessProfile(businessId) {
  if (!businessId) throw new Error('Business ID is required');

  const CACHE_KEY = `unified_business_profile:${businessId}`; // <-- per business key

  // try cache
  try {
    const cachedStr = await AsyncStorage.getItem(CACHE_KEY);
    if (cachedStr) {
      const cached = JSON.parse(cachedStr);
      if (Date.now() - cached.timestamp < 300000) { // 5 min
        console.log('📱 Using unified cached business profile', businessId);
        return { success: true, business: normalizeBusiness(cached.data) };
      }
    }
  } catch {}

  // fetch fresh
  const response = await apiRequest(`marketplace/business/${encodeURIComponent(businessId)}/profile`);
  const raw = response.business || response.profile || response.data || response || {};
  const normalized = normalizeBusiness(raw);

  try {
    await AsyncStorage.setItem(
      CACHE_KEY,
      JSON.stringify({ data: normalized, businessId, timestamp: Date.now(), source: 'marketplace' })
    );
  } catch {}

  return { success: true, business: normalized };
}


// ----------------------------
// User endpoints
export async function fetchUserProfile(userId) {
  if (!userId) throw new Error('User ID is required');
  return apiRequest(`marketplace/users/${encodeURIComponent(userId)}`);
}

export async function updateUserProfile(userId, userData) {
  const endpoint = `marketplace/users/${userId}`;

  const result = await apiRequest(endpoint, {
    method: 'PATCH',  // Changed from PUT to PATCH
    body: JSON.stringify(userData),
  });

  if (userData.isBusiness || userData.userType === 'business') {
    await addBusinessProfileSync(userData, 'marketplace');
  }
  await invalidateMarketplaceCache([`user_profile_${userId}`, `seller_profile_${userId}`, 'marketplace_plants']);
  return result;
}

export async function fetchSellerProfile(id, type = 'user') {
  if (!id) throw new Error('Seller ID is required');

  try {
    if (type === 'business') {
      const businessRes = await fetchBusinessProfile(id);
      if (businessRes?.success && businessRes.business) {
        return { type: 'business', ...businessRes.business };
      }
    }

    // fallback to user
    const userRes = await fetchUserProfile(id);
    if (userRes?.user) {
      return { type: 'user', ...userRes.user };
    }

    throw new Error('Seller not found');
  } catch (err) {
    console.error('[fetchSellerProfile] error:', err);
    throw err;
  }
}

export const getUserListings  = async (userId, status = 'all') => apiRequest(`marketplace/users/${userId}/listings?status=${status}`);
export const getUserWishlist = async (userId) => {
  const id = userId || (await AsyncStorage.getItem('userEmail'));
  if (!id) throw new Error('User ID (email) is required');

  // Preferred: pretty route (likely if function.json sets "route": "marketplace/users/{id}/wishlist")
  try {
    return await apiRequest(`marketplace/users/${encodeURIComponent(id)}/wishlist`);
  } catch (e) {
    // Fallback: default function-name route (no custom route)
    if ((e.message || '').includes('404')) {
      // Some implementations read X-User-Email header and ignore path params; send both.
      return await apiRequest('user-wishlist', {
        method: 'POST', // or GET in some implementations; try POST first
        body: JSON.stringify({ userId: id }),
      });
    }
    throw e;
  }
};



// ----------------------------
// Images
export function processBusinessProductImages(item, business) {
  const all = [];
  if (item.mainImage) all.push(item.mainImage);
  if (item.image && item.image !== item.mainImage) all.push(item.image);
  (item.images || []).forEach((img) => img && !all.includes(img) && all.push(img));
  (item.imageUrls || []).forEach((img) => img && !all.includes(img) && all.push(img));
  (item.productImages || []).forEach((img) => img && !all.includes(img) && all.push(img));
  const valid = all.filter((img) => img && typeof img === 'string' && (img.startsWith('http') || img.startsWith('data:') || img.startsWith('/') || img.startsWith('./') || img.startsWith('../')));
  return { mainImage: valid[0] || null, images: valid, hasImages: valid.length > 0, imageCount: valid.length, allSources: all };
}
export function processIndividualProductImages(product) {
  const images = [];
  if (product.image) images.push(product.image);
  if (product.mainImage && product.mainImage !== product.image) images.push(product.mainImage);
  (product.images || []).forEach((img) => img && !images.includes(img) && images.push(img));
  const valid = images.filter((img) => img && typeof img === 'string' && (img.startsWith('http') || img.startsWith('data:') || img.startsWith('/')));
  return { mainImage: valid[0] || null, images: valid, hasImages: valid.length > 0 };
}

// ----------------------------
// Product conversion
export function convertInventoryToProducts(inventory, business, category, search) {
  if (!Array.isArray(inventory)) {
    console.warn('⚠️ Inventory is not an array:', inventory);
    return [];
  }

  return inventory
    .filter((item) => {
const status = String(item.status ?? 'active').toLowerCase();
      const qty =
        Number(item.quantity ?? item.availableQuantity ?? item.inventory?.quantity ?? 0);
      if (status !== 'active' || qty <= 0) return false
      if (category && category !== 'All' && category !== 'all') {
        const itemCategory = item.category || item.productType || '';
        const categoryVariations = [category.toLowerCase(), category.toLowerCase().replace(/s$/, ''), `${category.toLowerCase()}s`];
        if (!categoryVariations.some((cat) => itemCategory.toLowerCase().includes(cat))) return false;
      }

      if (search) {
        const searchLower = search.toLowerCase();
        const searchableFields = [
          item.name || '',
          item.common_name || '',
          item.description || '',
          item.notes || '',
          business.businessName || '',
          business.name || '',
          item.category || '',
          item.productType || '',
        ];
        const searchableText = searchableFields.join(' ').toLowerCase();
        const terms = searchLower.split(' ').filter(Boolean);
        if (!terms.every((t) => searchableText.includes(t))) return false;
      }

      return true;
    })
    .map((item) => {
      const processedImages = processBusinessProductImages(item, business);
      const businessLocation = business.location || business.address || {};

      return {
        id: item.id,
        _id: item.id,
        title: item.name || item.common_name || 'Business Product',
        name: item.name || item.common_name || 'Business Product',
        common_name: item.common_name,
        scientific_name: item.scientific_name || item.scientificName,
        description: item.description || item.notes || `${item.name || item.common_name} from ${business.businessName || business.name}`,
        price: item.finalPrice || item.price || 0,
        originalPrice: item.price || 0,
        discount: item.discount || 0,
        category: item.category || item.productType || 'Plants',
        productType: item.productType || 'plant',

        image: processedImages.mainImage,
        mainImage: processedImages.mainImage,
        images: processedImages.images,
        hasImages: processedImages.hasImages,
        imageCount: processedImages.imageCount,

        businessId: business.id || business.email,
        sellerId: business.id || business.email,
        sellerType: 'business',
        isBusinessListing: true,
        inventoryId: item.id,

        seller: {
          _id: business.id || business.email,
          id: business.id || business.email,
          name: business.businessName || business.name || 'Business',
          email: business.email || business.id,
          isBusiness: true,
          businessName: business.businessName || business.name,
          businessType: business.businessType || 'Business',
          rating: business.rating || 0,
          reviewCount: business.reviewCount || 0,
          description: business.description || '',
          phone: business.phone || '',
          website: business.website || '',
          socialMedia: business.socialMedia || {},
          verified: business.verified || false,
          location: {
            city: businessLocation.city || '',
            address: businessLocation.address || '',
            latitude: businessLocation.latitude,
            longitude: businessLocation.longitude,
          },
        },

        location: {
          city: businessLocation.city || '',
          state: businessLocation.state || '',
          country: businessLocation.country || '',
          latitude: businessLocation.latitude,
          longitude: businessLocation.longitude,
          formattedAddress: businessLocation.formattedAddress || businessLocation.address || '',
        },

        specifications: {
          size: item.size || '',
          weight: item.weight || '',
          dimensions: item.dimensions || '',
          material: item.material || '',
          color: item.color || '',
          condition: item.condition || 'new',
          warranty: item.warranty || '',
        },

        inventory: {
          quantity: item.quantity || 0,
          minThreshold: item.minThreshold || 5,
          maxQuantity: item.maxQuantity || item.quantity || 1,
          restockDate: item.restockDate || '',
          supplier: item.supplier || '',
        },

        pricing: {
          basePrice: item.price || 0,
          finalPrice: item.finalPrice || item.price || 0,
          discount: item.discount || 0,
          currency: item.currency || 'ILS',
          negotiable: item.negotiable || false,
          bulkPricing: item.bulkPricing || [],
        },

        addedAt: item.addedAt || item.dateAdded || new Date().toISOString(),
        updatedAt: item.updatedAt || item.lastUpdated || new Date().toISOString(),
        status: 'active',

        stats: {
          views: item.viewCount || 0,
          wishlistCount: item.wishlistCount || 0,
          messageCount: item.messageCount || 0,
          purchaseCount: item.purchaseCount || 0,
          rating: item.rating || 0,
          reviewCount: item.reviewCount || 0,
        },

        tags: item.tags || [],
        keywords: item.keywords || [],
        features: item.features || [],
        benefits: item.benefits || [],

        source: 'business_inventory',
        platform: 'greener',
        lastSync: new Date().toISOString(),
      };
    });
}

// ----------------------------
// Business products aggregator
async function getBusinessProducts(category, search) {
  const cacheKey = `business_products_${category || 'all'}_${search || 'none'}`;
  const cached = businessCache.get(cacheKey);
  if (cached && Date.now() - cached.timestamp < cacheTimeout) return cached.data;

  const businesses = await getAllBusinesses();
  if (!businesses.length) throw new Error('No businesses found');

  console.log(`🏢 Processing ${businesses.length} businesses for products...`);
  const businessPromises = businesses.map(async (business) => {
    const businessId = business.id || business.email;
    let businessProfile = business;
    let inventory = [];
    try {
      const profileResponse = await fetchBusinessProfile(businessId);
      if (profileResponse?.success && profileResponse.business) {
        businessProfile = { ...business, ...profileResponse.business };
        if (Array.isArray(profileResponse.inventory)) {
          inventory = profileResponse.inventory;
        }
      }
    } catch (e) {
      console.warn(`⚠️ Profile endpoint failed for ${businessId}:`, e?.message);
    }
    if (!inventory.length) {
      const invResp = await fetchBusinessInventory(businessId);
      if (invResp?.success && Array.isArray(invResp.inventory)) {
        inventory = invResp.inventory;
      } else if (Array.isArray(invResp)) {
        inventory = invResp;
      }
    }
    console.log(`📦 Business ${businessProfile.businessName || businessProfile.name}: ${inventory.length} items`);
    return convertInventoryToProducts(inventory, businessProfile, category, search);
  });

  const allBusinessProducts = (await Promise.all(businessPromises)).flat();
  console.log(`✅ Total business products: ${allBusinessProducts.length}`);
  businessCache.set(cacheKey, { data: allBusinessProducts, timestamp: Date.now() });
  return allBusinessProducts;
}

// ----------------------------
// Individual products
async function getIndividualProducts(page, category, search, options) {
  const queryParams = new URLSearchParams();
  queryParams.append('page', page);
  if (category && category !== 'All' && category !== 'all') queryParams.append('category', category);
  if (search) queryParams.append('search', search);
  if (options.minPrice !== undefined) queryParams.append('minPrice', options.minPrice);
  if (options.maxPrice !== undefined) queryParams.append('maxPrice', options.maxPrice);
  if (options.sortBy) queryParams.append('sortBy', options.sortBy);
  return apiRequest(`marketplace-products?${queryParams.toString()}`);
}

// ----------------------------
// Marketplace: getAll
export async function getAll(page = 1, category = null, search = null, options = {}) {
  console.log('🛒 Loading marketplace...', { page, category, search, sellerType: options.sellerType });

  let products = [];
  let paginationInfo = { page: 1, pages: 1, count: 0 };

  if (options.sellerType === 'individual') {
    const data = await getIndividualProducts(page, category, search, options);
    const individualProducts = (data.products || []).map((p) => ({
      ...p, sellerType: 'individual', isBusinessListing: false, seller: { ...(p.seller || {}), isBusiness: false },
    }));
    products = individualProducts;
    paginationInfo = { page: data.page || page, pages: data.pages || 1, count: data.count || products.length };
  } else if (options.sellerType === 'business') {
    const businessProducts = await getBusinessProducts(category, search);
    const pageSize = 20;
    const totalItems = businessProducts.length;
    const startIndex = (page - 1) * pageSize;
    products = businessProducts.slice(startIndex, startIndex + pageSize);
    paginationInfo = { page, pages: Math.ceil(totalItems / pageSize), count: totalItems };
  } else {
    const [individualData, businessProducts] = await Promise.all([
      getIndividualProducts(page, category, search, options),
      getBusinessProducts(category, search),
    ]);
    const individualProducts = (individualData.products || []).map((p) => ({
      ...p, sellerType: 'individual', isBusinessListing: false, seller: { ...(p.seller || {}), isBusiness: false },
    }));
    products = [...individualProducts, ...businessProducts];
    paginationInfo = {
      page: individualData.page || page,
      pages: Math.max(individualData.pages || 1, Math.ceil(products.length / 20)),
      count: products.length,
    };
  }

  if (options.minPrice !== undefined || options.maxPrice !== undefined) {
    products = products.filter((product) => {
      const price = parseFloat(product.price || 0);
      if (options.minPrice !== undefined && price < options.minPrice) return false;
      if (options.maxPrice !== undefined && price > options.maxPrice) return false;
      return true;
    });
  }

  if (options.sortBy) {
    products = sortProducts(products, options.sortBy);
  } else {
    products.sort((a, b) => new Date(b.addedAt || b.listedDate || 0) - new Date(a.addedAt || a.listedDate || 0));
  }

  console.log(`✅ Returning ${products.length} products`);
  return { products, page: paginationInfo.page, pages: paginationInfo.pages, count: paginationInfo.count, currentPage: page, filters: { category, search, ...options } };
}

// ----------------------------
// Product CRUD / misc
export async function getSpecific(productId) {
  if (!productId) throw new Error('Product ID is required');
  try {
    const response = await apiRequest(`marketplace/products/specific/${encodeURIComponent(productId)}`);
    if (response?.product) {
      const processed = processIndividualProducts([response.product]);
      return processed[0];
    }
    // Graceful miss – business inventory or deleted item
    return null;
  } catch (e) {
    // Treat 404/“not found” as a soft miss
    return null;
  }
}

export const wishProduct = async (productId) => {
  if (!productId) throw new Error('Product ID is required');

  // Optional: include user for backends that read from body as well
  const userEmail = await AsyncStorage.getItem('userEmail');

  // Matches function.json: "route": "marketplace/products/wish/{id}"
  return apiRequest(`marketplace/products/wish/${encodeURIComponent(productId)}`, {
    method: 'POST',
    body: JSON.stringify(userEmail ? { userId: userEmail } : {}),
  });
};




export const createProduct = async (productData) => {
  if (!productData) throw new Error('Product data is required');
  return apiRequest('marketplace/products/create', {
    method: 'POST',
    body: JSON.stringify(productData),
  });
};

export const createPlant = async (plantData) => createProduct(plantData);

export const updateProduct = async (productId, productData) => {
  if (!productId || !productData) throw new Error('Product ID and data are required');
  return apiRequest(`marketplace/products/${productId}`, {
    method: 'PUT',
    body: JSON.stringify(productData),
  });
};

export const deleteProduct = async (productId) => {
  if (!productId) throw new Error('Product ID is required');
  return apiRequest(`marketplace/products/${productId}`, { method: 'DELETE' });
};

export const markAsSold = async (productId) => {
  if (!productId) throw new Error('Product ID is required');
  return apiRequest(`marketplace/products/${productId}/sold`, { method: 'PATCH' });
};

export const clearMarketplaceCache = () => {
  businessCache.clear();
  console.log('🧹 Marketplace cache cleared');
};

// ----------------------------
// Image/audio upload

// Enhanced file format detection
const detectFileFormat = async (fileUri) => {
  try {
    const fileInfo = await FileSystem.getInfoAsync(fileUri);
    if (!fileInfo.exists) return null;

    // Read file header for magic number detection
    const headerBase64 = await FileSystem.readAsStringAsync(fileUri, {
      encoding: FileSystem.EncodingType.Base64,
      length: 64,
      position: 0,
    });
    
    const headerBytes = atob(headerBase64);
    
    // Detect various audio formats
    if (headerBytes.includes('#!AMR') || headerBytes.includes('#!AMR-WB')) {
      return { format: 'audio/3gpp', extension: '.3gp', supported: false };
    }
    
    if (headerBytes.includes('ftyp')) {
      if (headerBytes.includes('3gp')) {
        return { format: 'audio/3gpp', extension: '.3gp', supported: false };
      }
      if (headerBytes.includes('M4A') || headerBytes.includes('isom') || headerBytes.includes('mp42')) {
        return { format: 'audio/mp4', extension: '.m4a', supported: true };
      }
    }
    
    if (headerBytes.startsWith('RIFF') && headerBytes.includes('WAVE')) {
      return { format: 'audio/wav', extension: '.wav', supported: true };
    }
    
    if (headerBytes.startsWith('ID3') || headerBytes.startsWith('\xff\xfb')) {
      return { format: 'audio/mpeg', extension: '.mp3', supported: true };
    }
    
    // Default to M4A if no clear detection
    return { format: 'audio/mp4', extension: '.m4a', supported: true };
  } catch (error) {
    console.warn('File format detection failed:', error);
    return { format: 'audio/mp4', extension: '.m4a', supported: true };
  }
};

export async function uploadImage(fileUri, fileType = 'speech') {
  try {
    console.log(`[uploadImage] Starting upload: ${fileUri}, type: ${fileType}`);
    
    let filename, contentType;
    
    if (fileType === 'speech') {
      // Detect the actual file format
      const formatInfo = await detectFileFormat(fileUri);
      
      if (!formatInfo.supported) {
        console.warn(`[uploadImage] Unsupported format detected: ${formatInfo.format}`);
        // The server will handle transcoding, but warn the user
      }
      
      filename = `speech_${Date.now()}${formatInfo.extension}`;
      contentType = formatInfo.format;
      
      console.log(`[uploadImage] Detected format: ${contentType}, filename: ${filename}`);
    } else {
      // For non-speech files, use original logic
      filename = fileUri.split('/').pop() || `file_${Date.now()}`;
      contentType = 'application/octet-stream';
    }

    // Read the file and send JSON (base64)
    const base64 = await FileSystem.readAsStringAsync(fileUri, {
      encoding: FileSystem.EncodingType.Base64,
    });

    const payload = {
      file: base64,
      type: fileType,
      filename,
      contentType,
    };

    // Try upload endpoints
    const candidates = [
      `${API_BASE_URL}/marketplace/uploadImage`,
    ];

    let lastErrText = '';
    for (const url of candidates) {
      try {
        console.log(`[uploadImage] Trying endpoint: ${url}`);
        const resp = await fetch(url, {
          method: 'POST',
          headers: { 'Content-Type': 'application/json' },
          body: JSON.stringify(payload),
        });
        const text = await resp.text();
        if (!resp.ok) {
          lastErrText = `HTTP ${resp.status} ${text || ''}`;
          console.warn(`[uploadImage] ${url} failed -> ${lastErrText}`);
          continue;
        }
        
        const result = text ? JSON.parse(text) : {};
        console.log(`[uploadImage] Success:`, result);
        return result;
      } catch (e) {
        lastErrText = String(e?.message || e);
        console.warn(`[uploadImage] ${url} network error -> ${lastErrText}`);
      }
    }
    throw new Error(`Upload failed: ${lastErrText || 'no endpoint succeeded'}`);
  } catch (err) {
    console.error('❌ uploadImage error:', err);
    throw err;
  }
}

// Convenience wrapper for audio uploads
export async function uploadAudio(file, contentType = (Platform.OS === 'web' ? 'audio/wav' : 'audio/mp4')) {
  return uploadImage(file, 'speech', contentType);
}

// ----------------------------
// STT
export const getSpeechToken = async () => {
  // GET or POST both supported by the Function; GET is simplest.
  return apiRequest('speechToken', { method: 'GET' });
};
// Full response (text, status, confidence, debug if server returns it)
export const speechToTextRaw = async (audioUrl, language = 'en-US') => {
  if (!audioUrl) throw new Error('Audio URL is required');
  console.log(`[speechToTextRaw] Transcribing: ${audioUrl} (${language})`);
  
  try {
    const result = await apiRequest('marketplace/speechtotext', {
      method: 'POST',
      body: JSON.stringify({ audioUrl, language })
    });
    
    console.log(`[speechToTextRaw] Result:`, result);
    return result;
  } catch (error) {
    console.error(`[speechToTextRaw] Error:`, error);
    throw error;
  }
};

// Backward-compatible helper: returns cleaned text string only
export const speechToText = async (audioUrl, language = 'en-US') => {
  try {
    const res = await speechToTextRaw(audioUrl, language);
    const text = res?.text || '';
    const cleaned = text.replace(/[.,!?;:'"()\[\]{}]/g, '').replace(/\s+/g, ' ').trim();
    console.log(`[speechToText] Cleaned result: "${cleaned}"`);
    return cleaned;
  } catch (error) {
    console.error(`[speechToText] Error:`, error);
    return '';
  }
};

// ----------------------------
// Business purchase
export async function purchaseBusinessProduct(productId, businessId, quantity = 1, customerInfo) {
  return apiRequest('business-order-create', {
    method: 'POST',
    body: JSON.stringify({
      businessId,
      customerEmail: customerInfo.email,
      customerName: customerInfo.name,
      customerPhone: customerInfo.phone || '',
      items: [{ id: productId, quantity }],
      notes: customerInfo.notes || '',
      communicationPreference: 'messages',
    }),
  });
}

// ----------------------------
// Location & Maps

// CLIENT-SIDE geocode via MapTiler (no server call)
export async function geocodeAddress(address) {
  if (!address) throw new Error('Address is required');

  const bad = new Set([
    'contact for location', 'unknown', 'n/a', 'na', 'none', 'לא זמין', '—', '-', ''
  ]);
  const norm = String(address).trim().toLowerCase();
  if (!norm || bad.has(norm)) {
    return { latitude: null, longitude: null, skipped: true };
  }

  const cacheKey = `geocode_cache_v1:${norm}`;
  try {
    const cached = await AsyncStorage.getItem(cacheKey);
    if (cached) {
      const obj = JSON.parse(cached);
      // 30 days cache
      if (Date.now() - (obj.timestamp || 0) < 30 * 24 * 60 * 60 * 1000) {
        return obj.result;
      }
    }
  } catch {}

  const key = await getMaptilerKey();
  if (!key) {
    console.warn('[geocodeAddress] Missing MapTiler key');
    return { latitude: null, longitude: null, noKey: true };
  }

  const url = `https://api.maptiler.com/geocoding/${encodeURIComponent(address)}.json?limit=1&key=${encodeURIComponent(key)}`;
  try {
    const res = await fetch(url);
    if (!res.ok) {
      // Treat 404 as not-found without throwing
      if (res.status === 404) return { latitude: null, longitude: null, notFound: true };
      throw new Error(`Geocoding failed (${res.status})`);
    }
    const data = await res.json();
    const feat = data?.features?.[0];
    if (!feat?.center?.length) return { latitude: null, longitude: null, notFound: true };
    const [lon, lat] = feat.center;
    const result = {
      latitude: Number(lat),
      longitude: Number(lon),
      formattedAddress: feat.place_name || address,
      source: 'maptiler',
    };
    try {
      await AsyncStorage.setItem(cacheKey, JSON.stringify({ timestamp: Date.now(), result }));
    } catch {}
    return result;
  } catch (e) {
    console.warn('[geocodeAddress] error:', e?.message || String(e));
    return { latitude: null, longitude: null, error: true };
  }
}

export async function reverseGeocode(latitude, longitude) {
  if (typeof latitude !== 'number' || typeof longitude !== 'number') {
    throw new Error('Valid coordinates required');
  }
  const key = await getMaptilerKey();
  if (!key) return { address: '', noKey: true };

  const url = `https://api.maptiler.com/geocoding/${longitude},${latitude}.json?limit=1&key=${encodeURIComponent(key)}`;
  try {
    const res = await fetch(url);
    if (!res.ok) return { address: '', notFound: res.status === 404 };
    const data = await res.json();
    const place = data?.features?.[0]?.place_name || '';
    return { address: place };
  } catch {
    return { address: '' };
  }
}

// Safe fallback: don't throw if backend is down; return empty result instead
export async function getNearbyProducts(latitude, longitude, radius = 10, category = null) {
  const latNum = Number(latitude);
  const lonNum = Number(longitude);
  const radNum = Number(radius);
  if (!Number.isFinite(latNum) || !Number.isFinite(lonNum)) throw new Error('Valid coordinates required');
  const r = Number.isFinite(radNum) ? radNum : 10;
  let query = `lat=${latNum}&lon=${lonNum}&radius=${r}`;
  if (category && category !== 'All') query += `&category=${encodeURIComponent(category)}`;
  try {
    return await apiRequest(`marketplace/nearbyProducts?${query}`);
  } catch (e) {
    console.warn('⚠️ nearbyProducts unavailable, returning empty set:', e?.message || e);
    return {
      products: [],
      count: 0,
      center: { latitude: latNum, longitude: lonNum },
      radius: r,
      fallback: true,
    };
  }
}

export async function getNearbyBusinesses(latitude, longitude, radius = 10, businessType = null) {
  const latNum = Number(latitude);
  const lonNum = Number(longitude);
  const radNum = Number(radius);
  if (!Number.isFinite(latNum) || !Number.isFinite(lonNum)) throw new Error('Valid coordinates required');
  const r = Number.isFinite(radNum) ? radNum : 10;
  let query = `lat=${latNum}&lon=${lonNum}&radius=${r}`;
  if (businessType && businessType !== 'all') query += `&businessType=${encodeURIComponent(businessType)}`;
  return apiRequest(`marketplace/nearby-businesses?${query}`);
}

// ----------------------------
// Messaging
export const getNegotiateToken = async () => {
  const userEmail = await AsyncStorage.getItem('userEmail');
  if (!userEmail) throw new Error('User email is required for messaging');
  return apiRequest('marketplace/signalr-negotiate', {
    method: 'POST',
    body: JSON.stringify({ userId: userEmail }),
  });
};

export const fetchConversations = async (/* userId */) => {
  // If your function expects the user from header, no param is needed
  return apiRequest('conversations');
};

export const fetchMessages = async (chatId /*, userId */) => {
  if (!chatId) throw new Error('Chat ID is required');
  return apiRequest(`marketplace/messages/getMessages/${encodeURIComponent(chatId)}`);
};

export const sendMessage = async (chatId, message, senderId) => {
  if (!chatId || !message) throw new Error('Chat ID and message are required');
  return apiRequest('marketplace/messages/sendMessage', {
    method: 'POST',
    body: JSON.stringify({ chatId, message, senderId }),
  });
};

export const startConversation = async (sellerId, plantId, message, sender) => {
  if (!sellerId || !message || !sender) throw new Error('Seller ID, message, and sender are required');
  return apiRequest('marketplace/messages/createChatRoom', {
    method: 'POST',
    body: JSON.stringify({ receiver: sellerId, plantId, message, sender }),
  });
};

export const markMessagesAsRead = async (conversationId, messageIds = []) => {
  if (!conversationId) throw new Error('Conversation ID is required');
  return apiRequest('marketplace/messages/markAsRead', { method: 'POST', body: JSON.stringify({ conversationId, messageIds }) });
};

export const sendTypingIndicator = async (conversationId, isTyping) => {
  if (!conversationId) throw new Error('Conversation ID is required');
  return apiRequest('marketplace/messages/typing', { method: 'POST', body: JSON.stringify({ conversationId, isTyping }) });
};

export const sendOrderMessage = async (recipientId, message, senderId, context = {}) => {
  if (!recipientId || !message || !senderId) throw new Error('recipientId, message, and senderId are required');
  try {
    const conversations = await fetchConversations(senderId);
    let conversation = null;
    if (Array.isArray(conversations)) {
      conversation = conversations.find((conv) =>
        conv.sellerId === recipientId || conv.otherUserEmail === recipientId || conv.otherUserId === recipientId
      );
    }
    if (conversation) return sendMessage(conversation.id, message, senderId);
    return startConversation(recipientId, context?.orderId || null, message, senderId);
  } catch {
    return startConversation(recipientId, context?.orderId || null, message, senderId);
  }
};

// ----------------------------
// Reviews

// GET reviews (this already matches your working fetch path)
export const fetchReviews = async (targetType, targetId) => {
  if (!targetType || !targetId) throw new Error('Target type and ID are required');
  return apiRequest(
    `marketplace/reviews/${encodeURIComponent(targetType)}/${encodeURIComponent(targetId)}`
  );
};

/**
 * Submit a review.
 * Supports both signatures:
 * 1) submitReview(targetId, targetType, { rating, text|comment, ... })
 * 2) submitReview({ targetId, targetType, rating, text|comment, ... })
 */
export const submitReview = async (...args) => {
  let targetId, targetType, reviewData;
  if (typeof args[0] === 'object' && args[0] !== null && !args[1]) {
    ({ targetId, targetType, ...reviewData } = args[0]);
  } else {
    [targetId, targetType, reviewData] = args;
  }

  if (!targetId || !targetType || !reviewData) {
    throw new Error('Target ID, type, and review data are required');
  }

  const rating = Number(reviewData.rating);
  const commentStr = (reviewData.comment ?? reviewData.text ?? '').toString().trim();

  if (!Number.isFinite(rating) || rating < 1 || rating > 5) {
    throw new Error('Rating is required (1–5)');
  }
  if (!commentStr) {
    throw new Error('Review text/comment is required');
  }

  const userEmail = (await AsyncStorage.getItem('userEmail')) || undefined;

  const payload = {
    targetId,
<<<<<<< HEAD
    targetType,
    rating,
    text: comment,  // Changed from 'comment' to 'text'
    userId: userEmail,
  };
  const endpoint = `submitreview/${encodeURIComponent(targetType)}/${encodeURIComponent(targetId)}`;
  
  return await apiRequest(endpoint, { 
    method: 'POST', 
    body: JSON.stringify(payload) 
  });
=======
    targetType,     // e.g. 'seller' | 'product'
    rating,
    // Send BOTH keys to satisfy old/new backends:
    text: commentStr,       // <- what your backend requires
    comment: commentStr,    // <- keeps UI code flexible
    userId: userEmail,
  };

  const endpoint = `submitreview/${encodeURIComponent(String(targetType))}/${encodeURIComponent(String(targetId))}`;

  try {
    return await apiRequest(endpoint, {
      method: 'POST',
      body: JSON.stringify(payload),
    });
  } catch (err) {
    if (/404|not found/i.test(String(err?.message || ''))) {
      return await apiRequest('reviews-submit', {
        method: 'POST',
        body: JSON.stringify(payload),
      });
    }
    throw err;
  }
>>>>>>> b497b2bf
};


export const deleteReview = async (targetType, targetId, reviewId) => {
  if (!targetType || !targetId || !reviewId) {
    throw new Error('Target type, target ID, and review ID are required');
  }
  try {
    return await apiRequest('marketplace/reviews/delete', {
      method: 'DELETE',
      body: JSON.stringify({ targetType, targetId, reviewId }),
    });
  } catch (err) {
    if (/404|not found/i.test(String(err?.message || ''))) {
      return apiRequest('reviews-delete', {
        method: 'DELETE',
        body: JSON.stringify({ targetType, targetId, reviewId }),
      });
    }
    throw err;
  }
};

// ----------------------------
// Utilities
export const getAzureMapsKey = async () => {
  const response = await apiRequest('maps-config');
  if (!response.azureMapsKey && !response.subscriptionKey) throw new Error('No Azure Maps key returned from server');
  return response.azureMapsKey || response.subscriptionKey;
};

const normalizeBusiness = (b = {}) => {
  const addr = b.address || {};
  const loc  = b.location || {};
  const mergedAddress = {
    ...addr,
    latitude:  addr.latitude  ?? loc.latitude,
    longitude: addr.longitude ?? loc.longitude,
    formattedAddress: addr.formattedAddress || addr.street || loc.formattedAddress || ''
  };
  const mergedLocation = {
    latitude:  loc.latitude  ?? addr.latitude,
    longitude: loc.longitude ?? addr.longitude,
    city:   addr.city    || loc.city    || '',
    country:addr.country || loc.country || '',
    formattedAddress: mergedAddress.formattedAddress
  };
  return { ...b, address: mergedAddress, location: mergedLocation };
};

// ----------------------------
// Transform helpers
export function processIndividualProducts(products) {
  if (!Array.isArray(products)) {
    console.warn('⚠️ Products is not an array:', products);
    return [];
  }
  return products.map((product) => {
    const processedImages = processIndividualProductImages(product);
    return {
      ...product,
      image: processedImages.mainImage,
      mainImage: processedImages.mainImage,
      images: processedImages.images,
      hasImages: processedImages.hasImages,
      sellerType: 'individual',
      isBusinessListing: false,
      seller: { ...(product.seller || {}), isBusiness: false },
      location: {
        ...(product.location || {}),
        formattedAddress: product.location?.address || product.location?.city || '',
      },
      stats: {
        views: product.views || 0,
        wishlistCount: product.wishlistCount || 0,
        messageCount: product.messageCount || 0,
        ...(product.stats || {}),
      },
      source: 'individual_listing',
      platform: 'greener',
      lastSync: new Date().toISOString(),
    };
  });
}

// ----------------------------
// Default export
export default {
  // Core marketplace
  getAll,
  getSpecific,
  createProduct,
  createPlant,
  updateProduct,
  deleteProduct,
  markAsSold,
  wishProduct,

  // User
  fetchUserProfile,
  updateUserProfile,
  getUserListings,
  getUserWishlist,

  // Business
  getAllBusinesses,
  fetchBusinessProfile,
  fetchBusinessInventory,
  purchaseBusinessProduct,
  getSpeechToken,
  // Location
  getNearbyProducts,
  getNearbyBusinesses,
  geocodeAddress,
  reverseGeocode,

  // Messaging
  getNegotiateToken,
  fetchConversations,
  fetchMessages,
  sendMessage,
  startConversation,
  markMessagesAsRead,
  sendTypingIndicator,
  sendOrderMessage,

  // Reviews
  fetchReviews,
  submitReview,
  deleteReview,

  // Images / Audio
  uploadImage,
  uploadAudio,

  // Utils
  getAzureMapsKey,
  speechToTextRaw,
  speechToText,
  // cache helpers
  clearMarketplaceCache: () => { businessCache.clear(); console.log('🧹 Marketplace cache cleared'); },

  // Helpers
  processBusinessProductImages,
  processIndividualProductImages,
  convertInventoryToProducts,
  processIndividualProducts,
};<|MERGE_RESOLUTION|>--- conflicted
+++ resolved
@@ -1014,7 +1014,6 @@
 
   const payload = {
     targetId,
-<<<<<<< HEAD
     targetType,
     rating,
     text: comment,  // Changed from 'comment' to 'text'
@@ -1026,32 +1025,6 @@
     method: 'POST', 
     body: JSON.stringify(payload) 
   });
-=======
-    targetType,     // e.g. 'seller' | 'product'
-    rating,
-    // Send BOTH keys to satisfy old/new backends:
-    text: commentStr,       // <- what your backend requires
-    comment: commentStr,    // <- keeps UI code flexible
-    userId: userEmail,
-  };
-
-  const endpoint = `submitreview/${encodeURIComponent(String(targetType))}/${encodeURIComponent(String(targetId))}`;
-
-  try {
-    return await apiRequest(endpoint, {
-      method: 'POST',
-      body: JSON.stringify(payload),
-    });
-  } catch (err) {
-    if (/404|not found/i.test(String(err?.message || ''))) {
-      return await apiRequest('reviews-submit', {
-        method: 'POST',
-        body: JSON.stringify(payload),
-      });
-    }
-    throw err;
-  }
->>>>>>> b497b2bf
 };
 
 
