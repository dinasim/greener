--- conflicted
+++ resolved
@@ -17,13 +17,6 @@
     "@react-native-community/datetimepicker": "^8.4.1",
     "@react-native-community/netinfo": "11.4.1",
     "@react-native-community/slider": "4.5.6",
-<<<<<<< HEAD
-    "@react-native-firebase/app": "^23.1.1",
-    "@react-native-firebase/auth": "^23.1.1",
-    "@react-native-firebase/firestore": "^23.1.1",
-    "@react-native-firebase/messaging": "^23.1.1",
-=======
->>>>>>> 3ca0d2e5
     "@react-native-picker/picker": "2.11.0",
     "@react-navigation/bottom-tabs": "^7.3.10",
     "@react-navigation/native": "^7.1.6",
@@ -50,12 +43,8 @@
     "expo-image-picker": "~16.1.4",
     "expo-linear-gradient": "~14.1.5",
     "expo-location": "~18.1.5",
-<<<<<<< HEAD
-    "expo-notifications": "~0.31.4",
-=======
     "expo-modules-core": "^2.5.0",
     "expo-notifications": "~0.31.3",
->>>>>>> 3ca0d2e5
     "expo-sharing": "~13.1.5",
     "expo-splash-screen": "^0.30.10",
     "expo-status-bar": "~2.2.3",
